<project name="Update Dependencies" default="update">
<<<<<<< HEAD
    <property name="jb.buildserver.build.id" value="2074544"/>
    <property name="public.buildserver.build.id" value="92154"/>
    <property name="idea.archive.name" value="ideaIC-129.SNAPSHOT.win.zip"/>
=======
    <property name="jb.buildserver.build.id" value="2106561"/>
    <property name="public.buildserver.build.id" value="94707"/>
    <property name="idea.archive.name" value="ideaIC-132.SNAPSHOT.win.zip"/>
>>>>>>> 722ffbda

    <property name="idea.sdk.fetch.needed" value="true"/>

    <property name="continuous.idea.version" value="unknown"/>

    <target name="update" depends="fetch-third-party">
        <execute_update
            base.url="http://teamcity.jetbrains.com/guestAuth/repository/download/bt410/${public.buildserver.build.id}:id"
            build.zip="${idea.archive.name}"
        />
    </target>

    <target name="jb_update" depends="fetch-third-party">
        <execute_update
            base.url="http://buildserver.labs.intellij.net/guestAuth/repository/download/Kotlin_IdeaCommunityDist_CloneIdea121InstallersBuild/${jb.buildserver.build.id}:id"
            build.zip="${idea.archive.name}"
        />
    </target>

    <target name="jb_update_continuous_local" depends="fetch-third-party">
        <execute_update
            base.url="http://buildserver.labs.intellij.net/guestAuth/repository/download/IDEA_Trunk_Installers/${continuous.idea.version}"
            build.zip="ideaIC-${continuous.idea.version}.win.zip"
        />
    </target>

    <target name="jb_update_continuous" depends="fetch-third-party">
        <execute_update
            base.url="file://${basedir}/idea_artifacts"
            build.zip="${idea.archive.name}"
        />
    </target>

    <macrodef name="get-maven-library">
        <attribute name="prefix"/>
        <attribute name="lib"/>
        <attribute name="version"/>
        <attribute name="bin" default="true"/>
        <attribute name="src" default="true"/>
        <attribute name="server" default="http://repository.jetbrains.com/remote-repos"/>
        <attribute name="jar.name.base" default="@{lib}-@{version}"/>
        <attribute name="target.jar.name.base" default="@{jar.name.base}"/>
        <attribute name="path" default="@{prefix}/@{lib}/@{version}/@{jar.name.base}"/>
        <attribute name="download" default="dependencies/download"/>
        <attribute name="dependencies" default="dependencies"/>
        <sequential>
            <taskdef resource="net/sf/antcontrib/antcontrib.properties" classpath="${basedir}/dependencies/ant-contrib.jar"/>
            <if>
                <istrue value="@{bin}"/>
                <then>
                    <get src="@{server}/@{path}.jar"
                         dest="@{download}/@{jar.name.base}.jar" usetimestamp="true"/>
                    <copy file="@{download}/@{jar.name.base}.jar" tofile="@{dependencies}/@{target.jar.name.base}.jar" overwrite="true"/>
                </then>
            </if>

            <if>
                <istrue value="@{src}"/>
                <then>
                    <get src="@{server}/@{path}-sources.jar"
                         dest="@{download}/@{jar.name.base}-sources.jar" usetimestamp="true"/>
                    <copy file="@{download}/@{jar.name.base}-sources.jar" tofile="@{dependencies}/@{target.jar.name.base}-sources.jar" overwrite="true"/>
                </then>
            </if>
        </sequential>
    </macrodef>

    <target name="fetch-third-party">
        <mkdir dir="dependencies"/>
        <mkdir dir="dependencies/download"/>

        <!-- ProGuard -->
        <get src="http://heanet.dl.sourceforge.net/project/proguard/proguard%20beta/4.8beta/proguard4.8beta1.zip"
             dest="dependencies/download/proguard4.8beta1.zip" usetimestamp="true"/>

        <delete file="dependencies/proguard.jar" failonerror="false"/>
        <unzip src="dependencies/download/proguard4.8beta1.zip" dest="dependencies">
            <patternset>
                <include name="proguard4.8beta1/lib/proguard.jar"/>
            </patternset>
            <mapper type="flatten"/>
        </unzip>

        <!-- ant contrib -->
        <get src="http://heanet.dl.sourceforge.net/project/ant-contrib/ant-contrib/1.0b3/ant-contrib-1.0b3-bin.zip"
             dest="dependencies/download/ant-contrib-1.0b3-bin.zip" usetimestamp="true"/>

        <delete file="dependencies/ant-contrib.jar" failonerror="false"/>
        <unzip src="dependencies/download/ant-contrib-1.0b3-bin.zip" dest="dependencies">
            <patternset>
                <include name="ant-contrib/ant-contrib-1.0b3.jar"/>
            </patternset>
            <mapper type="merge" to="ant-contrib.jar"/>
        </unzip>

        <!-- JarJar -->
        <get src="http://jarjar.googlecode.com/files/jarjar-1.2.jar" dest="dependencies/download/jarjar-1.2.jar" usetimestamp="true"/>
        <copy file="dependencies/download/jarjar-1.2.jar" tofile="dependencies/jarjar.jar" overwrite="true"/>

        <!-- ant 1.7.0 -->
        <get src="http://archive.apache.org/dist/ant/binaries/apache-ant-1.7.0-bin.tar.gz"
             dest="dependencies/download/apache-ant-1.7.0-bin.tar.gz" usetimestamp="true"/>

        <delete file="dependencies/ant.jar" failonerror="false"/>
        <untar src="dependencies/download/apache-ant-1.7.0-bin.tar.gz" dest="dependencies" compression="gzip">
            <patternset>
                <include name="apache-ant-1.7.0/lib/ant.jar"/>
            </patternset>
            <mapper type="flatten"/>
        </untar>

        <delete dir="dependencies/ant" failonerror="false"/>
        <untar src="dependencies/download/apache-ant-1.7.0-bin.tar.gz" dest="dependencies" compression="gzip"/>
        <move file="dependencies/apache-ant-1.7.0" tofile="dependencies/ant"/>

        <!-- dx.jar -->
        <get-maven-library prefix="com/google/android/tools" lib="dx" version="1.7" target.jar.name.base="dx"/>

        <!-- jflex 1.4 -->
        <mkdir dir="dependencies/jflex"/>
        <get src="https://raw.github.com/JetBrains/intellij-community/master/tools/lexer/jflex-1.4/lib/JFlex.jar"
             dest="dependencies/jflex/JFlex.jar" usetimestamp="true" />
        <get src="https://raw.github.com/JetBrains/intellij-community/master/tools/lexer/idea-flex.skeleton"
             dest="dependencies/jflex/idea-flex.skeleton" usetimestamp="true" />

        <!-- jline -->
        <get-maven-library prefix="jline" lib="jline" version="2.9" target.jar.name.base="jline"/>

        <!-- jansi -->
        <!--
        <get-maven-library prefix="org/fusesource/jansi" lib="jansi" version="1.9"/>
        -->

        <!-- Guava 12 sources-->
        <get-maven-library prefix="com/google/guava" lib="guava" version="12.0" bin="false"/>

        <!-- ASM 4 -->
        <get-asm4-and-rename-packages/>

        <!-- Protocol Buffers -->
<<<<<<< HEAD
        <get-maven-library prefix="com/google/protobuf" lib="protobuf-java" version="2.4.1" bin="false"/>
=======
        <get-maven-library prefix="com/google/protobuf" lib="protobuf-java" version="2.5.0" bin="false"/>

        <!-- CLI Parser -->
        <get-maven-library prefix="com/github/spullara/cli-parser" lib="cli-parser" version="1.1.1"/>
>>>>>>> 722ffbda
    </target>

    <macrodef name="get-asm4-and-rename-packages">
        <sequential>
            <!-- Download vanilla ASM 4.0 & unzip the needed jars and sources from idea13 build (with debug info and patched for java 8) -->
            <get src="http://teamcity.jetbrains.com/guestAuth/repository/download/bt410/83470:id/jps/asm4-all.jar" dest="dependencies/jetbrains-asm-debug-all-4.0.jar" usetimestamp="true"/>
            <get-maven-library prefix="org/ow2/asm" lib="asm-debug-all" version="4.0" bin="false"/>

            <!-- Rename packages in the sources -->
            <delete dir="dependencies/download/asm-src" failonerror="false"/>
            <unzip src="dependencies/download/asm-debug-all-4.0-sources.jar" dest="dependencies/download/asm-src">
                <patternset>
                    <include name="**/*"/>
                </patternset>
            </unzip>

            <replaceregexp match="org\.objectweb\.asm" replace="org.jetbrains.asm4" flags="g">
                <fileset dir="dependencies/download/asm-src/">
                    <include name="**/*.java"/>
                </fileset>
            </replaceregexp>

            <move file="dependencies/download/asm-src/org/objectweb/asm"
                    tofile="dependencies/download/asm-src/org/jetbrains/asm4"/>

            <zip destfile="dependencies/jetbrains-asm-all-4.0-src.zip" basedir="dependencies/download/asm-src"/>
        </sequential>
    </macrodef>

    <macrodef name="execute_update">
        <attribute name="base.url" default="http://teamcity.example.com/guestAuth/repository/download/btXXX/XXXX:id"/>
        <attribute name="base.url.for.core" default="@{base.url}"/>
        <attribute name="build.zip" default="ideaIC-XXX.SNAPSHOT.win.zip"/>

        <sequential>
            <taskdef resource="net/sf/antcontrib/antcontrib.properties" classpath="${basedir}/dependencies/ant-contrib.jar"/>
            <property name="core" value="ideaSDK/core"/>
            <property name="jps" value="ideaSDK/jps"/>
            <property name="jps-test" value="${jps}/test"/>

            <if>
                <istrue value="${idea.sdk.fetch.needed}"/>

                <then>
                    <delete dir="ideaSDK" failonerror="false">
                        <exclude name="config/**"/>
                        <exclude name="system/**"/>
                        <exclude name="system-idea/**"/>
                    </delete>

                    <mkdir dir="${core}"/>
                    <mkdir dir="${jps}"/>
                    <mkdir dir="${jps-test}"/>
                    <get src="@{base.url.for.core}/core/intellij-core.jar" dest="${core}/intellij-core.jar" usetimestamp="true"/>
                    <get src="@{base.url}/core/annotations.jar" dest="${core}/annotations.jar" usetimestamp="true"/>
<<<<<<< HEAD
                    <get src="@{base.url}/core/cli-parser-1.1.jar" dest="${core}/cli-parser-1.1.jar" usetimestamp="true"/>
                    <get src="@{base.url}/core/guava-12.0.jar" dest="${core}/guava-12.0.jar" usetimestamp="true"/>
=======
                    <get src="@{base.url}/core/guava-14.0.1.jar" dest="${core}/guava-14.0.1.jar" usetimestamp="true"/>
>>>>>>> 722ffbda
                    <get src="@{base.url}/core/picocontainer.jar" dest="${core}/picocontainer.jar" usetimestamp="true"/>
                    <get src="@{base.url}/core/trove4j.jar" dest="${core}/trove4j.jar" usetimestamp="true"/>

                    <copy file="dependencies/jetbrains-asm-debug-all-4.0.jar" todir="${jps}"/>
                    <get src="@{base.url}/jps/groovy-jps-plugin.jar" dest="${jps}/groovy-jps-plugin.jar" usetimestamp="true"/>
                    <get src="@{base.url}/jps/groovy_rt.jar" dest="${jps}/groovy_rt.jar" usetimestamp="true"/>
                    <get src="@{base.url}/jps/jdom.jar" dest="${jps}/jdom.jar" usetimestamp="true"/>
                    <get src="@{base.url}/jps/jgoodies-forms.jar" dest="${jps}/jgoodies-forms.jar" usetimestamp="true"/>
                    <get src="@{base.url}/jps/jna.jar" dest="${jps}/jna.jar" usetimestamp="true"/>
                    <get src="@{base.url}/jps/jps-builders.jar" dest="${jps}/jps-builders.jar" usetimestamp="true"/>
                    <get src="@{base.url}/jps/jps-model.jar" dest="${jps}/jps-model.jar" usetimestamp="true"/>
                    <get src="@{base.url}/jps/log4j.jar" dest="${jps}/log4j.jar" usetimestamp="true"/>
                    <get src="@{base.url}/jps/nanoxml-2.2.3.jar" dest="${jps}/nanoxml-2.2.3.jar" usetimestamp="true"/>
                    <get src="@{base.url}/jps/protobuf-2.4.1.jar" dest="${jps}/protobuf-2.4.1.jar" usetimestamp="true"/>
                    <get src="@{base.url}/jps/trove4j.jar" dest="${jps}/trove4j.jar" usetimestamp="true"/>
                    <get src="@{base.url}/jps/ui-designer-jps-plugin.jar" dest="${jps}/ui-designer-jps-plugin.jar" usetimestamp="true"/>
                    <get src="@{base.url}/jps/util.jar" dest="${jps}/util.jar" usetimestamp="true"/>

                    <get src="@{base.url}/jps/test/jps-build-test.jar" dest="${jps-test}/jps-build-test.jar" usetimestamp="true"/>

                    <get src="@{base.url}/@{build.zip}" dest="dependencies/download/@{build.zip}" usetimestamp="true"/>

                    <get src="@{base.url}/sources.zip" dest="dependencies/download/idea-sdk-sources.zip"/>
                </then>
            </if>

            <unzip src="dependencies/download/@{build.zip}" dest="ideaSDK"/>

            <mkdir dir="ideaSDK/sources"/>
            <copy file="dependencies/download/idea-sdk-sources.zip" tofile="ideaSDK/sources/sources.zip"/>

            <copy file="ideaSDK/lib/jdom.jar" todir="${core}"/>
            <copy file="ideaSDK/lib/jna.jar" todir="${core}"/>
            <copy file="ideaSDK/lib/log4j.jar" todir="${core}"/>
            <copy file="ideaSDK/lib/xstream-1.4.3.jar" todir="${core}"/>
            <copy file="ideaSDK/lib/xpp3-1.1.4-min.jar" todir="${core}"/>
            <copy file="dependencies/jetbrains-asm-debug-all-4.0.jar" todir="${core}"/>
            <copy file="dependencies/jetbrains-asm-debug-all-4.0.jar" todir="ideaSDK/lib"/>

            <!-- TODO temporary workaround since util-rt is not packaged into intellij-core.jar -->
            <copy file="ideaSDK/lib/util.jar" todir="${core}"/>

            <!--
                 This one needs to be deleted because otherwise it gets onto the classpath
                 together with junit-4.10.jar and the classloading goes crazy that breaks
                 many nice features of IDEA including diffs in the test console.
            -->
            <delete file="ideaSDK/lib/junit.jar"/>

            <!--
                The asm4-all.jar bundled with IDEA has no debug information in it, and we replace it
                with jetbrains-asm-debug-all-4.0.jar
            -->
            <delete file="ideaSDK/lib/asm4-all.jar"/>

        </sequential>
    </macrodef>
</project><|MERGE_RESOLUTION|>--- conflicted
+++ resolved
@@ -1,17 +1,9 @@
 <project name="Update Dependencies" default="update">
-<<<<<<< HEAD
     <property name="jb.buildserver.build.id" value="2074544"/>
     <property name="public.buildserver.build.id" value="92154"/>
     <property name="idea.archive.name" value="ideaIC-129.SNAPSHOT.win.zip"/>
-=======
-    <property name="jb.buildserver.build.id" value="2106561"/>
-    <property name="public.buildserver.build.id" value="94707"/>
-    <property name="idea.archive.name" value="ideaIC-132.SNAPSHOT.win.zip"/>
->>>>>>> 722ffbda
 
     <property name="idea.sdk.fetch.needed" value="true"/>
-
-    <property name="continuous.idea.version" value="unknown"/>
 
     <target name="update" depends="fetch-third-party">
         <execute_update
@@ -24,13 +16,6 @@
         <execute_update
             base.url="http://buildserver.labs.intellij.net/guestAuth/repository/download/Kotlin_IdeaCommunityDist_CloneIdea121InstallersBuild/${jb.buildserver.build.id}:id"
             build.zip="${idea.archive.name}"
-        />
-    </target>
-
-    <target name="jb_update_continuous_local" depends="fetch-third-party">
-        <execute_update
-            base.url="http://buildserver.labs.intellij.net/guestAuth/repository/download/IDEA_Trunk_Installers/${continuous.idea.version}"
-            build.zip="ideaIC-${continuous.idea.version}.win.zip"
         />
     </target>
 
@@ -126,13 +111,6 @@
         <!-- dx.jar -->
         <get-maven-library prefix="com/google/android/tools" lib="dx" version="1.7" target.jar.name.base="dx"/>
 
-        <!-- jflex 1.4 -->
-        <mkdir dir="dependencies/jflex"/>
-        <get src="https://raw.github.com/JetBrains/intellij-community/master/tools/lexer/jflex-1.4/lib/JFlex.jar"
-             dest="dependencies/jflex/JFlex.jar" usetimestamp="true" />
-        <get src="https://raw.github.com/JetBrains/intellij-community/master/tools/lexer/idea-flex.skeleton"
-             dest="dependencies/jflex/idea-flex.skeleton" usetimestamp="true" />
-
         <!-- jline -->
         <get-maven-library prefix="jline" lib="jline" version="2.9" target.jar.name.base="jline"/>
 
@@ -148,14 +126,7 @@
         <get-asm4-and-rename-packages/>
 
         <!-- Protocol Buffers -->
-<<<<<<< HEAD
         <get-maven-library prefix="com/google/protobuf" lib="protobuf-java" version="2.4.1" bin="false"/>
-=======
-        <get-maven-library prefix="com/google/protobuf" lib="protobuf-java" version="2.5.0" bin="false"/>
-
-        <!-- CLI Parser -->
-        <get-maven-library prefix="com/github/spullara/cli-parser" lib="cli-parser" version="1.1.1"/>
->>>>>>> 722ffbda
     </target>
 
     <macrodef name="get-asm4-and-rename-packages">
@@ -211,12 +182,7 @@
                     <mkdir dir="${jps-test}"/>
                     <get src="@{base.url.for.core}/core/intellij-core.jar" dest="${core}/intellij-core.jar" usetimestamp="true"/>
                     <get src="@{base.url}/core/annotations.jar" dest="${core}/annotations.jar" usetimestamp="true"/>
-<<<<<<< HEAD
-                    <get src="@{base.url}/core/cli-parser-1.1.jar" dest="${core}/cli-parser-1.1.jar" usetimestamp="true"/>
                     <get src="@{base.url}/core/guava-12.0.jar" dest="${core}/guava-12.0.jar" usetimestamp="true"/>
-=======
-                    <get src="@{base.url}/core/guava-14.0.1.jar" dest="${core}/guava-14.0.1.jar" usetimestamp="true"/>
->>>>>>> 722ffbda
                     <get src="@{base.url}/core/picocontainer.jar" dest="${core}/picocontainer.jar" usetimestamp="true"/>
                     <get src="@{base.url}/core/trove4j.jar" dest="${core}/trove4j.jar" usetimestamp="true"/>
 
